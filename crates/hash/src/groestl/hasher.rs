// Copyright 2024 Ulvetanna Inc.

use super::{
	super::hasher::{HashDigest, Hasher},
	arch::Groestl256Core,
};
use crate::HasherDigest;
use binius_field::{
	AESTowerField8b, BinaryField8b, ExtensionField, PackedAESBinaryField32x8b,
	PackedAESBinaryField64x8b, PackedBinaryField32x8b, PackedExtension, PackedExtensionIndexable,
	PackedField, PackedFieldIndexable, TowerField,
};
<<<<<<< HEAD
use binius_field::{BinaryField8b, ExtensionField, PackedBinaryField32x8b, PackedExtensionField};
use bytemuck::{must_cast_slice, must_cast_slice_mut, AnyBitPattern};
use digest::Digest;
use p3_symmetric::{CompressionFunction, PseudoCompressionFunction};
use std::{marker::PhantomData, slice};
//use log;
pub type GroestlDigest = PackedBinaryField32x8b;
use bytemuck::Pod;
=======
use p3_symmetric::{CompressionFunction, PseudoCompressionFunction};
use std::{cmp, marker::PhantomData};

pub type GroestlDigest = PackedBinaryField32x8b;
pub type GroestlDigestAES = PackedAESBinaryField32x8b;
pub type GroestlHasher<P> = Groestl256<P, BinaryField8b>;
>>>>>>> f6694961

const BLOCK_LEN_U8: usize = 64;

const GROESTL_CORE_PERMUTATION: Groestl256Core = Groestl256Core;

#[derive(Debug, Clone)]
pub struct Groestl256<P, F> {
	state: PackedAESBinaryField64x8b,
	current_block: [PackedAESBinaryField64x8b; 1],
	current_len: u64,
	_p_marker: PhantomData<P>,
	_f_marker: PhantomData<F>,
}

impl<P, F> Default for Groestl256<P, F> {
	fn default() -> Self {
		let mut iv = PackedAESBinaryField64x8b::default();
		// IV for Groestl256
		iv.set(62, AESTowerField8b::new(0x01));
		Self {
			state: iv,
			current_block: [PackedAESBinaryField64x8b::default()],
			current_len: 0,
			_p_marker: PhantomData,
			_f_marker: PhantomData,
		}
	}
}

fn compression_func(
	h: PackedAESBinaryField64x8b,
	m: PackedAESBinaryField64x8b,
) -> PackedAESBinaryField64x8b {
	let (a, b) = GROESTL_CORE_PERMUTATION.permutation_pq(h + m, m);
	a + b + h
}

impl<P, F> Groestl256<P, F> {
	fn update_native(&mut self, msg: impl Iterator<Item = AESTowerField8b>, cur_block: usize) {
		msg.enumerate().for_each(|(i, x)| {
			let block_idx = (cur_block + i) % BLOCK_LEN_U8;
			let next_block = PackedAESBinaryField64x8b::unpack_scalars_mut(&mut self.current_block);
			next_block[block_idx] = x;
			if block_idx == BLOCK_LEN_U8 - 1 {
				self.state = compression_func(self.state, self.current_block[0]);
			}
		});
	}

<<<<<<< HEAD
	fn chain_update(self, data: impl AsRef<[P]>) -> Self
	{
		let Self { inner, _t_marker } = self;
		// log::debug!("{:?}", data.as_ref());

		// let cast_data: &[P] = PackedBinaryField32x8b::
		// log::debug!("{:?}", must_cast_slice::<P, BinaryField8b>(P::cast_to_bases(data.as_ref())));
		
		Self {
			inner: inner.chain_update(must_cast_slice(P::cast_to_bases(data.as_ref()))),
			_t_marker,
=======
	fn update_native_slice(&mut self, mut msg_remaining: &[AESTowerField8b], mut cur_block: usize) {
		while !msg_remaining.is_empty() {
			let to_process = cmp::min(BLOCK_LEN_U8 - cur_block, msg_remaining.len());

			// Firstly copy data into next block
			let next_block = PackedAESBinaryField64x8b::unpack_scalars_mut(&mut self.current_block);
			next_block[cur_block..cur_block + to_process]
				.copy_from_slice(&msg_remaining[..to_process]);

			// absorb if ready
			if cur_block + to_process == BLOCK_LEN_U8 {
				self.state = compression_func(self.state, self.current_block[0]);
				cur_block = 0;
			}

			msg_remaining = &msg_remaining[to_process..];
>>>>>>> f6694961
		}
	}
}

impl<P, F> Groestl256<P, F>
where
	F: TowerField,
	P: PackedExtension<F, PackedSubfield: PackedFieldIndexable>,
	P::Scalar: ExtensionField<F>,
{
	fn finalize_packed(&mut self) -> PackedAESBinaryField32x8b {
		let bits_per_elem = P::WIDTH * P::Scalar::DEGREE * (1 << BinaryField8b::TOWER_LEVEL);
		let n = self
			.current_len
			.checked_mul(bits_per_elem as u64)
			.expect("Overflow on message length");
		// Enough for 2 blocks
		let mut padding = [AESTowerField8b::default(); 128];
		padding[0] = AESTowerField8b::new(0x80);
		let w = (-(n as i64) - 65).rem_euclid(BLOCK_LEN_U8 as i64 * 8);
		let w = w as u64;
		let zero_pads = ((w - 7) / 8) as usize;
		let num_blocks = (n + w + 65) / (BLOCK_LEN_U8 as u64 * 8);
		padding[zero_pads + 1..zero_pads + 9]
			.copy_from_slice(&num_blocks.to_be_bytes().map(AESTowerField8b::new));

		let cur_block = (self.current_len as usize * P::WIDTH * P::Scalar::DEGREE) % BLOCK_LEN_U8;
		self.update_native_slice(&padding[..zero_pads + 9], cur_block);

		let out_full = GROESTL_CORE_PERMUTATION.permutation_p(self.state) + self.state;
		let mut out = [PackedAESBinaryField32x8b::default()];
		let out_as_slice = PackedFieldIndexable::unpack_scalars_mut(&mut out);
		out_as_slice.copy_from_slice(&PackedFieldIndexable::unpack_scalars(&[out_full])[32..]);

		out[0]
	}
}

impl<P> Groestl256<P, BinaryField8b>
where
	P: PackedExtension<BinaryField8b, PackedSubfield: PackedFieldIndexable>,
	P::Scalar: ExtensionField<BinaryField8b>,
{
	fn update_native_packed(&mut self, msg: impl AsRef<[P]>) {
		let msg = msg.as_ref();
		if msg.is_empty() {
			return;
		}

		let cur_block = (self.current_len as usize * P::WIDTH * P::Scalar::DEGREE) % BLOCK_LEN_U8;
		let msg_remaining = P::unpack_base_scalars(msg)
			.iter()
			.map(|x| AESTowerField8b::from(*x));

		self.update_native(msg_remaining, cur_block);

		self.current_len = self
			.current_len
			.checked_add(msg.len() as u64)
			.expect("Overflow on message length");
	}
}

impl<P> Groestl256<P, AESTowerField8b>
where
	P: PackedExtension<AESTowerField8b, PackedSubfield: PackedFieldIndexable>,
	P::Scalar: ExtensionField<AESTowerField8b>,
{
	fn update_native_packed(&mut self, msg: impl AsRef<[P]>) {
		let msg = msg.as_ref();
		if msg.is_empty() {
			return;
		}

		let cur_block = (self.current_len as usize * P::WIDTH * P::Scalar::DEGREE) % BLOCK_LEN_U8;
		let msg_remaining: &[AESTowerField8b] = P::unpack_base_scalars(msg);

		self.update_native_slice(msg_remaining, cur_block);

		self.current_len = self
			.current_len
			.checked_add(msg.len() as u64)
			.expect("Overflow on message length");
	}
}

macro_rules! impl_hasher_groestl {
	($f:ty, $o:ty) => {
		impl<P> Hasher<P> for Groestl256<P, $f>
		where
			P: PackedExtension<$f, PackedSubfield: PackedFieldIndexable>,
			P::Scalar: ExtensionField<$f>,
		{
			type Digest = $o;

			fn new() -> Self {
				Self::default()
			}

			fn update(&mut self, data: impl AsRef<[P]>) {
				self.update_native_packed(data);
			}

			fn chain_update(mut self, data: impl AsRef<[P]>) -> Self {
				self.update(data);
				self
			}

			fn finalize(mut self) -> Self::Digest {
				let out = self.finalize_packed();
				Self::Digest::from_fn(|i| <$f>::from(out.get(i)))
			}

			fn finalize_into(self, out: &mut Self::Digest) {
				let finalized = self.finalize();
				*out = finalized;
			}

			fn finalize_reset(&mut self) -> Self::Digest {
				let out_native = self.finalize_packed();
				let out = Self::Digest::from_fn(|i| <$f>::from(out_native.get(i)));
				self.reset();
				out
			}

			fn finalize_into_reset(&mut self, out: &mut Self::Digest) {
				let finalized = self.finalize_packed();
				*out = Self::Digest::from_fn(|i| <$f>::from(finalized.get(i)));
				self.reset();
			}

			fn reset(&mut self) {
				*self = Self::new();
			}
		}
	};
}

impl_hasher_groestl!(BinaryField8b, GroestlDigest);
impl_hasher_groestl!(AESTowerField8b, GroestlDigestAES);

#[derive(Debug, Default, Clone)]
pub struct GroestlDigestCompression;

impl PseudoCompressionFunction<GroestlDigest, 2> for GroestlDigestCompression {
	fn compress(&self, input: [GroestlDigest; 2]) -> GroestlDigest {
		HasherDigest::<GroestlDigest, GroestlHasher<GroestlDigest>>::hash(&input[..])
	}
}

impl CompressionFunction<GroestlDigest, 2> for GroestlDigestCompression {}

#[cfg(test)]
mod tests {
	use super::*;
	use hex_literal::hex;
	use rand::thread_rng;
	use std::array;

	fn test_hash_eq(digest: PackedAESBinaryField32x8b, expected: [u8; 32]) {
		let digest_as_u8: Vec<u8> = digest.iter().map(|x| x.val()).collect::<Vec<_>>();
		assert_eq!(digest_as_u8[..], expected);
	}

	#[test]
	fn test_groestl_hash() {
		let expected = hex!("5bea5b2e398c903f0127a3467a961dd681069d06632502aa4297580b8ba50c75");
		let digest =
			GroestlDigestCompression.compress([GroestlDigest::default(), GroestlDigest::default()]);
		let digest_as_aes =
			PackedAESBinaryField32x8b::from_fn(|i| AESTowerField8b::from(digest.get(i)));
		test_hash_eq(digest_as_aes, expected);
	}

	#[test]
	fn test_aes_binary_convertion() {
		let mut rng = thread_rng();
		let input_aes: [PackedAESBinaryField32x8b; 90] =
			array::from_fn(|_| PackedAESBinaryField32x8b::random(&mut rng));
		let input_bin: [PackedBinaryField32x8b; 90] = array::from_fn(|i| {
			let vec_bin = input_aes[i]
				.iter()
				.map(BinaryField8b::from)
				.collect::<Vec<_>>();
			PackedBinaryField32x8b::from_fn(|j| vec_bin[j])
		});

		let digest_aes = HasherDigest::<_, Groestl256<_, _>>::hash(input_aes);
		let digest_bin = HasherDigest::<_, Groestl256<_, _>>::hash(input_bin);

		let digest_aes_bin = digest_aes
			.iter()
			.map(BinaryField8b::from)
			.collect::<Vec<_>>();
		assert_eq!(PackedBinaryField32x8b::from_fn(|j| digest_aes_bin[j]), digest_bin);
	}
}<|MERGE_RESOLUTION|>--- conflicted
+++ resolved
@@ -10,23 +10,12 @@
 	PackedAESBinaryField64x8b, PackedBinaryField32x8b, PackedExtension, PackedExtensionIndexable,
 	PackedField, PackedFieldIndexable, TowerField,
 };
-<<<<<<< HEAD
-use binius_field::{BinaryField8b, ExtensionField, PackedBinaryField32x8b, PackedExtensionField};
-use bytemuck::{must_cast_slice, must_cast_slice_mut, AnyBitPattern};
-use digest::Digest;
-use p3_symmetric::{CompressionFunction, PseudoCompressionFunction};
-use std::{marker::PhantomData, slice};
-//use log;
-pub type GroestlDigest = PackedBinaryField32x8b;
-use bytemuck::Pod;
-=======
 use p3_symmetric::{CompressionFunction, PseudoCompressionFunction};
 use std::{cmp, marker::PhantomData};
 
 pub type GroestlDigest = PackedBinaryField32x8b;
 pub type GroestlDigestAES = PackedAESBinaryField32x8b;
 pub type GroestlHasher<P> = Groestl256<P, BinaryField8b>;
->>>>>>> f6694961
 
 const BLOCK_LEN_U8: usize = 64;
 
@@ -76,19 +65,6 @@
 		});
 	}
 
-<<<<<<< HEAD
-	fn chain_update(self, data: impl AsRef<[P]>) -> Self
-	{
-		let Self { inner, _t_marker } = self;
-		// log::debug!("{:?}", data.as_ref());
-
-		// let cast_data: &[P] = PackedBinaryField32x8b::
-		// log::debug!("{:?}", must_cast_slice::<P, BinaryField8b>(P::cast_to_bases(data.as_ref())));
-		
-		Self {
-			inner: inner.chain_update(must_cast_slice(P::cast_to_bases(data.as_ref()))),
-			_t_marker,
-=======
 	fn update_native_slice(&mut self, mut msg_remaining: &[AESTowerField8b], mut cur_block: usize) {
 		while !msg_remaining.is_empty() {
 			let to_process = cmp::min(BLOCK_LEN_U8 - cur_block, msg_remaining.len());
@@ -105,7 +81,6 @@
 			}
 
 			msg_remaining = &msg_remaining[to_process..];
->>>>>>> f6694961
 		}
 	}
 }
