--- conflicted
+++ resolved
@@ -11,9 +11,6 @@
 use groestl_crypto::{Digest, Groestl256 as GenericGroestl256};
 use p3_symmetric::PseudoCompressionFunction;
 use rand::{thread_rng, RngCore};
-use std::{any::type_name, array};
-
-
 use binius_hash::bs_groestl::*;
 use rand::prelude::*;
 use rayon::prelude::*;
@@ -22,7 +19,7 @@
 use binius_hash::{GroestlDigest, GroestlDigestCompression, GroestlHasher, Hasher};
 use binius_field::PackedBinaryField16x8b;
 
-
+use std::array;
 fn bench_groestl_compression(c: &mut Criterion) {
 	let mut group = c.benchmark_group("groestl-compression");
 
@@ -191,29 +188,6 @@
 	group.finish()
 }
 
-<<<<<<< HEAD
-// fn bench_vision32(c: &mut Criterion) {
-// 	let mut group = c.benchmark_group("vision");
-
-// 	let mut rng = thread_rng();
-
-// 	const N: usize = 1 << 14;
-// 	let data = (0..N)
-// 		.map(|_| BinaryField32b::random(&mut rng))
-// 		.collect::<Vec<_>>();
-
-// 	group.throughput(Throughput::Bytes((N * 4) as u64));
-// 	group.bench_function(type_name::<Vision32b<BinaryField32b>>(), |bench| {
-// 		bench.iter(|| FixedLenHasherDigest::<_, Vision32b<_>>::hash(data.as_slice()))
-// 	});
-
-// 	group.finish()
-// }
-
-// criterion_group!(hash, bench_groestl_long_data, bench_groestl_bitsliced, bench_groestl);
-criterion_group!(hash, bench_groestl_bitsliced, bench_groestl_long_data);
-criterion_main!(hash);
-=======
 criterion_group!(
 	hash,
 	bench_groestl_compression,
@@ -221,5 +195,6 @@
 	bench_groestl_rustcrypto,
 	bench_vision32
 );
+//criterion_group!(hash, bench_groestl_bitsliced, bench_groestl_long_data);
+
 criterion_main!(hash);
->>>>>>> 0c12e218
