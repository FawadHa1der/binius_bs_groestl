// Copyright 2023 Ulvetanna Inc.

<<<<<<< HEAD
use p3_challenger::{CanObserve, CanSample, CanSampleBits};
use p3_matrix::{dense::RowMajorMatrix, MatrixRowSlices};
use p3_util::{log2_ceil_usize, log2_strict_usize};
use rayon::{collections::linked_list, prelude::*};
use std::{iter::repeat_with, marker::PhantomData, mem};
use tracing::instrument;
use std::fmt::Debug;
use binius_hash::bs_groestl::{ScaledPackedField, binius_groestl_bs_hash, PackedPrimitiveType};
use std::time::Instant;

=======
>>>>>>> f6694961
use super::error::{Error, VerificationError};
use crate::{
	challenger::{CanObserve, CanSample, CanSampleBits},
	linear_code::LinearCode,
	merkle_tree::{MerkleTreeVCS, VectorCommitScheme},
	poly_commit::PolyCommitScheme,
	polynomial::{
		multilinear_query::MultilinearQuery, Error as PolynomialError, MultilinearExtension,
	},
	reed_solomon::reed_solomon::ReedSolomonCode,
};
use binius_field::{
	as_packed_field::{PackScalar, PackedType},
	packed::{get_packed_slice, iter_packed_slice},
	square_transpose, transpose_scalars,
	underlier::Divisible,
	util::inner_product_unchecked,
	BinaryField, BinaryField8b, ExtensionField, Field, PackedExtension, PackedField,
	PackedFieldIndexable,
};
use binius_hash::{
	GroestlDigest, GroestlDigestCompression, GroestlHasher, HashDigest, HasherDigest,
};
use p3_matrix::{dense::RowMajorMatrix, MatrixRowSlices};
use p3_util::{log2_ceil_usize, log2_strict_usize};
use rayon::prelude::*;
use std::{iter::repeat_with, marker::PhantomData, mem, ops::Deref};
use tracing::instrument;


/// Creates a new multilinear from a batch of multilinears and a mixing challenge
///
/// REQUIRES:
///     All inputted multilinear polynomials have $\mu := \text{n_vars}$ variables
///     t_primes.len() == mixing_coeffs.len()
/// ENSURES:
///     Given a batch of $m$ multilinear polynomials $t_i$'s, and $n$ mixing coeffs $c_i$,
///     this function computes the multilinear polynomial $t$ such that
///     $\forall v \in \{0, 1\}^{\mu}$, $t(v) = \sum_{i=0}^{n-1} c_i * t_i(v)$
fn mix_t_primes<F, P>(
	n_vars: usize,
	t_primes: &[MultilinearExtension<P>],
	mixing_coeffs: &[F],
) -> Result<MultilinearExtension<P>, Error>
where
	F: Field,
	P: PackedField<Scalar = F>,
{
	for t_prime_i in t_primes {
		if t_prime_i.n_vars() != n_vars {
			return Err(Error::IncorrectPolynomialSize { expected: n_vars });
		}
	}

	let mixed_evals = (0..(1 << n_vars) / P::WIDTH)
		.into_par_iter()
		.map(|i| {
			t_primes
				.iter()
				.map(|t_prime| t_prime.evals()[i])
				.zip(mixing_coeffs.iter().copied())
				.map(|(t_prime_i, coeff)| t_prime_i * coeff)
				.sum()
		})
		.collect::<Vec<_>>();

	let mixed_t_prime = MultilinearExtension::from_values(mixed_evals)?;
	Ok(mixed_t_prime)
}

/// Type alias for a collection of VCS proofs for a batch of polynomials.
pub type VCSProofs<P, VCSProof> = Vec<(Vec<Vec<P>>, VCSProof)>;

/// Evaluation proof data for the `TensorPCS` polynomial commitment scheme.
///
/// # Type Parameters
///
/// * `PI`: The packed intermediate field type.
/// * `PE`: The packed extension field type.
/// * `VCSProof`: The vector commitment scheme proof type.
#[derive(Debug)]
pub struct Proof<U, FI, FE, VCSProof>
where
	U: PackScalar<FI> + PackScalar<FE>,
	FI: Field,
	FE: Field,
{
	/// Number of distinct multilinear polynomials in the batch opening proof
	pub n_polys: usize,
	/// Represents a mixing of individual polynomial t_primes
	///
	/// Let $n$ denote n_polys. Define $l = \lceil\log_2(n)\rceil$.
	/// Let $\alpha_0, \ldots, \alpha_{l-1}$ be the sampled mixing challenges.
	/// Then $c := \otimes_{i=0}^{l-1} (1 - \alpha_i, \alpha_i)$ are the $2^l$ mixing coefficients,
	/// denoting the $i$-th coefficient by $c_i$.
	/// Let $t'_i$ denote the $t'$ for the $i$-th polynomial in the batch opening proof.
	/// This value represents the multilinear polynomial such that $\forall v \in \{0, 1\}^{\mu}$,
	/// $v \rightarrow \sum_{i=0}^{n-1} c_i * t'_i(v)$
	pub mixed_t_prime: MultilinearExtension<PackedType<U, FE>>,
	/// Opening proofs for chosen columns of the encoded matrices
	///
	/// Let $j_1, \ldots, j_k$ be the indices of the columns that are opened.
	/// The ith element is a tuple of:
	/// * A vector (size=n_polys) of the $j_i$th columns (one from each polynomial's encoded matrix)
	/// * A proof that these columns are consistent with the vector commitment
	pub vcs_proofs: VCSProofs<PackedType<U, FI>, VCSProof>,
}

/// The multilinear polynomial commitment scheme specified in [DP23].
///
/// # Type Parameters
///
/// * `P`: The base field type of committed elements.
/// * `PA`: The field type of the encoding alphabet.
/// * `PI`: The intermediate field type that base field elements are packed into.
/// * `PE`: The extension field type used for cryptographic challenges.
///
/// [DP23]: https://eprint.iacr.org/2023/630
#[derive(Debug, Copy, Clone)]
pub struct TensorPCS<U, F, FA, FI, FE, LC, H, VCS>
where
	U: PackScalar<F> + PackScalar<FA> + PackScalar<FI> + PackScalar<FE>,
	F: Field,
	FA: Field,
	FI: Field,
	FE: Field,
	LC: LinearCode<P = PackedType<U, FA>>,
	H: HashDigest<PackedType<U, FI>>,
	VCS: VectorCommitScheme<H::Digest>,
{
	log_rows: usize,
	n_test_queries: usize,
	code: LC,
	vcs: VCS,
	_u_marker: PhantomData<U>,
	_f_marker: PhantomData<F>,
	_fa_marker: PhantomData<FA>,
	_fi_marker: PhantomData<FI>,
	_h_marker: PhantomData<H>,
	_ext_marker: PhantomData<FE>,
}

type GroestlMerkleTreeVCS = MerkleTreeVCS<
	GroestlDigest,
	GroestlDigest,
	GroestlHasher<GroestlDigest>,
	GroestlDigestCompression,
>;

impl<U, F, FA, FI, FE, LC>
	TensorPCS<
		U,
		F,
		FA,
		FI,
		FE,
		LC,
		HasherDigest<PackedType<U, FI>, GroestlHasher<PackedType<U, FI>>>,
		GroestlMerkleTreeVCS,
	> where
	U: PackScalar<F>
		+ PackScalar<FA>
		+ PackScalar<FI>
		+ PackScalar<FE>
		+ PackScalar<BinaryField8b>
		+ binius_field::underlier::Divisible<u8>,
	F: Field,
	FA: Field,
	FI: Field + ExtensionField<BinaryField8b> + ExtensionField<F> + Sync,
	FE: BinaryField + ExtensionField<F>,
	LC: LinearCode<P = PackedType<U, FA>>,
{
	pub fn new_using_groestl_merkle_tree(
		log_rows: usize,
		code: LC,
		n_test_queries: usize,
	) -> Result<Self, Error> {
		// Check power of two length because MerkleTreeVCS requires it
		if !code.len().is_power_of_two() {
			return Err(Error::CodeLengthPowerOfTwoRequired);
		}
		let log_len = log2_strict_usize(code.len());
		Self::new(
			log_rows,
			code,
			n_test_queries,
			MerkleTreeVCS::new(log_len, GroestlDigestCompression),
		)
	}
}

<<<<<<< HEAD
fn compare_vectors<PT: PartialEq, const N: usize>(vec1: &[ScaledPackedField<PT, N>], vec2: &[ScaledPackedField<PT, N>]) -> bool {
    if vec1.len() != vec2.len() {
        return false;
    }

    for i in 0..vec1.len() {
        if vec1[i] != vec2[i] {
            return false;
        }
    }

    true
}

impl<F, P, FA, PA, FI, PI, FE, PE, LC, H, VCS> PolyCommitScheme<P, FE>
	for TensorPCS<P, PA, PI, PE, LC, H, VCS>
=======
impl<U, F, FA, FI, FE, LC, H, VCS> PolyCommitScheme<PackedType<U, F>, FE>
	for TensorPCS<U, F, FA, FI, FE, LC, H, VCS>
>>>>>>> f6694961
where
	U: PackScalar<F>
		+ PackScalar<FA>
		+ PackScalar<FI, Packed: PackedFieldIndexable>
		+ PackScalar<FE, Packed: PackedFieldIndexable>,
	F: Field,
	FA: Field,
	FI: ExtensionField<F> + ExtensionField<FA>,
	FE: ExtensionField<F> + ExtensionField<FI>,
	LC: LinearCode<P = PackedType<U, FA>> + Sync,
	H: HashDigest<PackedType<U, FI>> + Sync,
	H::Digest: Copy + Default + Send,
	VCS: VectorCommitScheme<H::Digest> + Sync,
{
	type Commitment = VCS::Commitment;
	type Committed = (Vec<RowMajorMatrix<PackedType<U, FI>>>, VCS::Committed);
	type Proof = Proof<U, FI, FE, VCS::Proof>;
	type Error = Error;

	fn n_vars(&self) -> usize {
		self.log_rows() + self.log_cols()
	}

	
	#[instrument(skip_all, name = "tensor_pcs::commit")]
	fn commit<Data>(
		&self,
		polys: &[MultilinearExtension<PackedType<U, F>, Data>],
	) -> Result<(Self::Commitment, Self::Committed), Error>
	where
		Data: Deref<Target = [PackedType<U, F>]> + Send + Sync,
	{
		for poly in polys {
			if poly.n_vars() != self.n_vars() {
				return Err(Error::IncorrectPolynomialSize {
					expected: self.n_vars(),
				});
			}
		}

		// These conditions are checked by the constructor, so are safe to assert defensively
		let pi_width = PackedType::<U, FI>::WIDTH;
		debug_assert_eq!(self.code.dim() % pi_width, 0);

		// Dimensions as an intermediate field matrix.
		let n_rows = 1 << self.log_rows;
		let n_cols_enc = self.code.len();

		let results = polys
			.par_iter()
			.map(|poly| -> Result<_, Error> {
				let mut encoded =
					vec![PackedType::<U, FI>::default(); n_rows * n_cols_enc / pi_width];
				let poly_vals_packed =
					<PackedType<U, FI> as PackedExtension<F>>::cast_exts(poly.evals());

				transpose::transpose(
					PackedType::<U, FI>::unpack_scalars(poly_vals_packed),
					PackedType::<U, FI>::unpack_scalars_mut(
						&mut encoded[..n_rows * self.code.dim() / pi_width],
					),
					1 << self.code.dim_bits(),
					1 << self.log_rows,
				);

				self.code
					.encode_batch_inplace(
						<PackedType<U, FI> as PackedExtension<FA>>::cast_bases_mut(&mut encoded),
						self.log_rows + log2_strict_usize(<FI as ExtensionField<FA>>::DEGREE),
					)
					.map_err(|err| Error::EncodeError(Box::new(err)))?;

<<<<<<< HEAD
			let mut digests = vec![H::Digest::default(); n_cols_enc];
			let start = Instant::now();

			encoded
				.par_chunks_exact(n_rows / PI::WIDTH) // comes out to 16 in this instance
				.map(hash::<_, H>)
				.collect_into_vec(&mut digests);
			let duration = start.elapsed();
			println!("Time taken to execute original hashing : {:?}", duration);
		
			let mut testdigests = vec![H::Digest::default(); n_cols_enc];
			// let length = c_vec.capacity();  // We use the capacity as that's the maximum safe limit
			let size_of_m128 = 16;
			unsafe {
				// populate_scaled_packed_fields(testdigests.as_mut_ptr() as *mut ScaledPackedField<PackedPrimitiveType, 2>, n_cols_enc);
				let start = Instant::now();

				binius_groestl_bs_hash(testdigests.as_mut_ptr() as *mut ScaledPackedField<PackedPrimitiveType, 2>, encoded.as_mut_ptr() as *mut PackedPrimitiveType, encoded.len() * size_of_m128, (n_rows / PI::WIDTH)  * size_of_m128);
				let duration = start.elapsed();
				println!("Time taken to execute binius_groestl_bs_hash: {:?}", duration);
			
				testdigests.set_len(n_cols_enc);  // This is safe because the C function knows about the actual capacity
				let casted_digests_bitsliced = testdigests.as_ptr() as *const ScaledPackedField<PackedPrimitiveType, 2>;
				let casted_digests_original = digests.as_ptr() as *const ScaledPackedField<PackedPrimitiveType, 2>;
		
				let num_elements = n_cols_enc; // Assuming each element is 2 packed primitive types
				let mut elements_equal = true;
				for i in 0..num_elements {
					let element_bitsliced = &*casted_digests_bitsliced.add(i); // Borrow the element
					let element_original = &*casted_digests_original.add(i); // Borrow the element
					if element_bitsliced != element_original {
						println!("Element {} is not equal: {:?} != {:?}", i, element_bitsliced, element_original);
						elements_equal = false;
						break;
					}
				}
				if elements_equal {
					println!("vec1 and vec2 have the same elements in the same order.");
				} else {
					println!("vec1 and vec2 do not have the same elements in the same order.");
				}
			}
			
			all_digests.push(testdigests.clone());
=======
				let mut digests = vec![H::Digest::default(); n_cols_enc];
				encoded
					.par_chunks_exact(n_rows / pi_width)
					.map(H::hash)
					.collect_into_vec(&mut digests);

				let encoded_mat = RowMajorMatrix::new(encoded, n_rows / pi_width);

				Ok((digests, encoded_mat))
			})
			.collect::<Vec<_>>();
>>>>>>> f6694961

		let mut encoded_mats = Vec::with_capacity(polys.len());
		let mut all_digests = Vec::with_capacity(polys.len());
		for result in results {
			let (digests, encoded_mat) = result?;
			all_digests.push(digests);
			encoded_mats.push(encoded_mat);
		}

		let (commitment, vcs_committed) = self
			.vcs
			.commit_batch(all_digests.into_iter())
			.map_err(|err| Error::VectorCommit(Box::new(err)))?;
		Ok((commitment, (encoded_mats, vcs_committed)))
	}

	/// Generate an evaluation proof at a *random* challenge point.
	///
	/// Follows the notation from Construction 4.6 in [DP23].
	///
	/// Precondition: The queried point must already be observed by the challenger.
	///
	/// [DP23]: https://eprint.iacr.org/2023/630
	#[instrument(skip_all, name = "tensor_pcs::prove_evaluation")]
	fn prove_evaluation<Data, CH>(
		&self,
		challenger: &mut CH,
		committed: &Self::Committed,
		polys: &[MultilinearExtension<PackedType<U, F>, Data>],
		query: &[FE],
	) -> Result<Self::Proof, Error>
	where
		Data: Deref<Target = [PackedType<U, F>]> + Send + Sync,
		CH: CanObserve<FE> + CanSample<FE> + CanSampleBits<usize>,
	{
		let n_polys = polys.len();
		let n_challenges = log2_ceil_usize(n_polys);
		let mixing_challenges = challenger.sample_vec(n_challenges);
		let mixing_coefficients =
			&MultilinearQuery::with_full_query(&mixing_challenges)?.into_expansion()[..n_polys];

		let (col_major_mats, ref vcs_committed) = committed;
		if col_major_mats.len() != n_polys {
			return Err(Error::NumBatchedMismatchError {
				err_str: format!("In prove_evaluation: number of polynomials {} must match number of committed matrices {}", n_polys, col_major_mats.len()),
			});
		}

		if query.len() != self.n_vars() {
			return Err(PolynomialError::IncorrectQuerySize {
				expected: self.n_vars(),
			}
			.into());
		}

		let code_len_bits = log2_strict_usize(self.code.len());
		let log_block_size = log2_strict_usize(<FI as ExtensionField<F>>::DEGREE);
		let log_n_cols = self.code.dim_bits() + log_block_size;

		let partial_query = &MultilinearQuery::with_full_query(&query[log_n_cols..])?;
		let ts = polys;
		let t_primes = ts
			.iter()
			.map(|t| t.evaluate_partial_high(partial_query))
			.collect::<Result<Vec<_>, _>>()?;
		let t_prime = mix_t_primes(log_n_cols, &t_primes, mixing_coefficients)?;

		challenger.observe_slice(PackedType::<U, FE>::unpack_scalars(t_prime.evals()));
		let merkle_proofs = repeat_with(|| challenger.sample_bits(code_len_bits))
			.take(self.n_test_queries)
			.map(|index| {
				let vcs_proof = self
					.vcs
					.prove_batch_opening(vcs_committed, index)
					.map_err(|err| Error::VectorCommit(Box::new(err)))?;

				let cols: Vec<_> = col_major_mats
					.iter()
					.map(|col_major_mat| col_major_mat.row_slice(index).to_vec())
					.collect();

				Ok((cols, vcs_proof))
			})
			.collect::<Result<_, Error>>()?;

		Ok(Proof {
			n_polys,
			mixed_t_prime: t_prime,
			vcs_proofs: merkle_proofs,
		})
	}

	/// Verify an evaluation proof at a *random* challenge point.
	///
	/// Follows the notation from Construction 4.6 in [DP23].
	///
	/// Precondition: The queried point must already be observed by the challenger.
	///
	/// [DP23]: https://eprint.iacr.org/2023/630
	#[instrument(skip_all, name = "tensor_pcs::verify_evaluation")]
	fn verify_evaluation<CH>(
		&self,
		challenger: &mut CH,
		commitment: &Self::Commitment,
		query: &[FE],
		proof: Self::Proof,
		values: &[FE],
	) -> Result<(), Error>
	where
		CH: CanObserve<FE> + CanSample<FE> + CanSampleBits<usize>,
	{
		// These are all checked during construction, so it is safe to assert as a defensive
		// measure.
		let p_width = PackedType::<U, F>::WIDTH;
		let pi_width = PackedType::<U, FI>::WIDTH;
		let pe_width = PackedType::<U, FE>::WIDTH;
		debug_assert_eq!(self.code.dim() % pi_width, 0);
		debug_assert_eq!((1 << self.log_rows) % pi_width, 0);
		debug_assert_eq!(self.code.dim() % pi_width, 0);
		debug_assert_eq!(self.code.dim() % pe_width, 0);

		if values.len() != proof.n_polys {
			return Err(Error::NumBatchedMismatchError {
				err_str:
					format!("In verify_evaluation: proof number of polynomials {} must match number of opened values {}", proof.n_polys, values.len()),
			});
		}

		let n_challenges = log2_ceil_usize(proof.n_polys);
		let mixing_challenges = challenger.sample_vec(n_challenges);
		let mixing_coefficients =
			&MultilinearQuery::<PackedType<U, FE>>::with_full_query(&mixing_challenges)?
				.into_expansion()[..proof.n_polys];
		let value =
			inner_product_unchecked(values.iter().copied(), iter_packed_slice(mixing_coefficients));

		if query.len() != self.n_vars() {
			return Err(PolynomialError::IncorrectQuerySize {
				expected: self.n_vars(),
			}
			.into());
		}

		self.check_proof_shape(&proof)?;

		// Code length is checked to be a power of two in the constructor
		let code_len_bits = log2_strict_usize(self.code.len());
		let block_size = <FI as ExtensionField<F>>::DEGREE;
		let log_block_size = log2_strict_usize(block_size);
		let log_n_cols = self.code.dim_bits() + log_block_size;

		let n_rows = 1 << self.log_rows;

		challenger.observe_slice(<PackedType<U, FE>>::unpack_scalars(proof.mixed_t_prime.evals()));

		// Check evaluation of t' matches the claimed value
		let multilin_query =
			MultilinearQuery::<PackedType<U, FE>>::with_full_query(&query[..log_n_cols])?;
		let computed_value = proof
			.mixed_t_prime
			.evaluate(&multilin_query)
			.expect("query is the correct size by check_proof_shape checks");
		if computed_value != value {
			return Err(VerificationError::IncorrectEvaluation.into());
		}

		// Encode t' into u'
		let mut u_prime = vec![
			PackedType::<U, FE>::default();
			(1 << (code_len_bits + log_block_size)) / pe_width
		];
		self.encode_ext(proof.mixed_t_prime.evals(), &mut u_prime)?;

		// Check vector commitment openings.
		let columns = proof
			.vcs_proofs
			.into_iter()
			.map(|(cols, vcs_proof)| {
				let index = challenger.sample_bits(code_len_bits);

				let leaf_digests = cols.iter().map(H::hash);

				self.vcs
					.verify_batch_opening(commitment, index, vcs_proof, leaf_digests)
					.map_err(|err| Error::VectorCommit(Box::new(err)))?;

				Ok((index, cols))
			})
			.collect::<Result<Vec<_>, Error>>()?;

		// Get the sequence of column tests.
		let column_tests = columns
			.into_iter()
			.flat_map(|(index, cols)| {
				let mut batched_column_test = (0..block_size)
					.map(|j| {
						let u_prime_i = get_packed_slice(&u_prime, index << log_block_size | j);
						let base_cols = Vec::with_capacity(proof.n_polys);
						(u_prime_i, base_cols)
					})
					.collect::<Vec<_>>();

				for mut col in cols {
					// Checked by check_proof_shape
					debug_assert_eq!(col.len(), n_rows / pi_width);

					// Pad column with empty elements to accommodate the following scalar transpose.
					if n_rows < p_width {
						col.resize(p_width, Default::default());
					}

					// The columns are committed to and provided by the prover as packed vectors of
					// intermediate field elements. We need to transpose them into packed base field
					// elements to perform the consistency checks. Allocate col_transposed as packed
					// intermediate field elements to guarantee alignment.
					let mut col_transposed = col.clone();
					let base_cols = <PackedType<U, FI> as PackedExtension<F>>::cast_bases_mut(
						&mut col_transposed,
					);
					transpose_scalars(&col, base_cols).expect(
						"guaranteed safe because of parameter checks in constructor; \
							alignment is guaranteed the cast from a PI slice",
					);

					for (j, col) in base_cols
						.chunks_exact(base_cols.len() / block_size)
						.enumerate()
					{
						// Trim off padding rows by converting from packed vec to scalar vec.
						let scalars_col = iter_packed_slice(col).take(n_rows).collect::<Vec<_>>();
						batched_column_test[j].1.push(scalars_col);
					}
				}
				batched_column_test
			})
			.collect::<Vec<_>>();

		// Batch evaluate all opened columns
		let multilin_query =
			MultilinearQuery::<PackedType<U, FE>>::with_full_query(&query[log_n_cols..])?;
		let incorrect_evaluation = column_tests
			.par_iter()
			.map(|(expected, leaves)| {
				let actual_evals =
					leaves
						.par_iter()
						.map(|leaf| {
							MultilinearExtension::from_values_slice(leaf)
						.expect("leaf is guaranteed power of two length due to check_proof_shape")
						.evaluate(&multilin_query)
						.expect("failed to evaluate")
						})
						.collect::<Vec<_>>();
				(expected, actual_evals)
			})
			.any(|(expected_result, unmixed_actual_results)| {
				// Check that opened column evaluations match u'
				let actual_result = inner_product_unchecked(
					unmixed_actual_results.into_iter(),
					iter_packed_slice(mixing_coefficients),
				);
				actual_result != *expected_result
			});

		if incorrect_evaluation {
			Err(VerificationError::IncorrectPartialEvaluation.into())
		} else {
			Ok(())
		}
	}

	fn proof_size(&self, n_polys: usize) -> usize {
		let pe_width = PackedType::<U, FE>::WIDTH;
		let pi_width = PackedType::<U, FI>::WIDTH;
		let t_prime_size = (mem::size_of::<U>() << self.log_cols()) / pe_width;
		let column_size = (mem::size_of::<U>() << self.log_rows()) / pi_width;
		t_prime_size + (n_polys * column_size + self.vcs.proof_size(n_polys)) * self.n_test_queries
	}
}

impl<U, F, FA, FI, FE, LC, H, VCS> TensorPCS<U, F, FA, FI, FE, LC, H, VCS>
where
	U: PackScalar<F> + PackScalar<FA> + PackScalar<FI> + PackScalar<FE>,
	F: Field,
	FA: Field,
	FI: ExtensionField<F>,
	FE: ExtensionField<F>,
	LC: LinearCode<P = PackedType<U, FA>>,
	H: HashDigest<PackedType<U, FI>>,
	VCS: VectorCommitScheme<H::Digest>,
{
	/// The base-2 logarithm of the number of rows in the committed matrix.
	pub fn log_rows(&self) -> usize {
		self.log_rows
	}

	/// The base-2 logarithm of the number of columns in the pre-encoded matrix.
	pub fn log_cols(&self) -> usize {
		self.code.dim_bits() + log2_strict_usize(FI::DEGREE)
	}
}

impl<U, F, FA, FI, FE, LC, H, VCS> TensorPCS<U, F, FA, FI, FE, LC, H, VCS>
where
	U: PackScalar<F> + PackScalar<FA> + PackScalar<FI> + PackScalar<FE>,
	F: Field,
	FA: Field,
	FI: ExtensionField<F>,
	FE: ExtensionField<F> + BinaryField,
	LC: LinearCode<P = PackedType<U, FA>>,
	H: HashDigest<PackedType<U, FI>>,
	VCS: VectorCommitScheme<H::Digest>,
{
	/// Construct a [`TensorPCS`].
	///
	/// The constructor checks the validity of the type arguments and constructor arguments.
	///
	/// Throws if the linear code block length is not a power of 2.
	/// Throws if the packing width does not divide the code dimension.
	pub fn new(log_rows: usize, code: LC, n_test_queries: usize, vcs: VCS) -> Result<Self, Error> {
		if !code.len().is_power_of_two() {
			// This requirement is just to make sampling indices easier. With a little work it
			// could be relaxed, but power-of-two code lengths are more convenient to work with.
			return Err(Error::CodeLengthPowerOfTwoRequired);
		}

		let fi_degree = <FI as ExtensionField<F>>::DEGREE;
		let fe_degree = <FE as ExtensionField<F>>::DEGREE;
		if !fi_degree.is_power_of_two() {
			return Err(Error::ExtensionDegreePowerOfTwoRequired);
		}
		if !fe_degree.is_power_of_two() {
			return Err(Error::ExtensionDegreePowerOfTwoRequired);
		}

		let pi_width = PackedType::<U, FI>::WIDTH;
		let pe_width = PackedType::<U, FE>::WIDTH;
		if (1 << log_rows) % pi_width != 0 {
			return Err(Error::PackingWidthMustDivideNumberOfRows);
		}
		if code.dim() % pi_width != 0 {
			return Err(Error::PackingWidthMustDivideCodeDimension);
		}
		if code.dim() % pe_width != 0 {
			return Err(Error::PackingWidthMustDivideCodeDimension);
		}

		Ok(Self {
			log_rows,
			n_test_queries,
			code,
			vcs,
			_u_marker: PhantomData,
			_f_marker: PhantomData,
			_fa_marker: PhantomData,
			_fi_marker: PhantomData,
			_h_marker: PhantomData,
			_ext_marker: PhantomData,
		})
	}
}

// Helper functions for PolyCommitScheme implementation.
impl<U, F, FA, FI, FE, LC, H, VCS> TensorPCS<U, F, FA, FI, FE, LC, H, VCS>
where
	U: PackScalar<F, Packed: Send>
		+ PackScalar<FA>
		+ PackScalar<FI, Packed: PackedFieldIndexable>
		+ PackScalar<FE, Packed: PackedFieldIndexable + Sync>,
	F: Field,
	FA: Field,
	FI: ExtensionField<F> + ExtensionField<FA>,
	FE: ExtensionField<F> + ExtensionField<FI>,
	LC: LinearCode<P = PackedType<U, FA>>,
	H: HashDigest<PackedType<U, FI>>,
	H::Digest: Copy + Default + Send,
	VCS: VectorCommitScheme<H::Digest>,
{
	fn check_proof_shape(&self, proof: &Proof<U, FI, FE, VCS::Proof>) -> Result<(), Error> {
		let n_rows = 1 << self.log_rows;
		let log_block_size = log2_strict_usize(<FI as ExtensionField<F>>::DEGREE);
		let log_n_cols = self.code.dim_bits() + log_block_size;
		let n_queries = self.n_test_queries;

		if proof.vcs_proofs.len() != n_queries {
			return Err(VerificationError::NumberOfOpeningProofs {
				expected: n_queries,
			}
			.into());
		}
		for (col_idx, (polys_col, _)) in proof.vcs_proofs.iter().enumerate() {
			if polys_col.len() != proof.n_polys {
				return Err(Error::NumBatchedMismatchError {
					err_str: format!(
						"Expected {} polynomials, but VCS proof at col_idx {} found {} polynomials instead",
						proof.n_polys,
						col_idx,
						polys_col.len()
					),
				});
			}

			for (poly_idx, poly_col) in polys_col.iter().enumerate() {
				let pi_width = PackedType::<U, FI>::WIDTH;
				if poly_col.len() * pi_width != n_rows {
					return Err(VerificationError::OpenedColumnSize {
						col_index: col_idx,
						poly_index: poly_idx,
						expected: n_rows,
						actual: poly_col.len() * pi_width,
					}
					.into());
				}
			}
		}

		if proof.mixed_t_prime.n_vars() != log_n_cols {
			return Err(VerificationError::PartialEvaluationSize.into());
		}

		Ok(())
	}

	fn encode_ext(
		&self,
		t_prime: &[PackedType<U, FE>],
		u_prime: &mut [PackedType<U, FE>],
	) -> Result<(), Error> {
		let code_len_bits = log2_strict_usize(self.code.len());
		let block_size = <FI as ExtensionField<F>>::DEGREE;
		let log_block_size = log2_strict_usize(block_size);
		let log_n_cols = self.code.dim_bits() + log_block_size;

		let pe_width = PackedType::<U, FE>::WIDTH;
		let p_width = PackedType::<U, F>::WIDTH;
		assert_eq!(t_prime.len(), (1 << log_n_cols) / pe_width);
		assert_eq!(u_prime.len(), (1 << (code_len_bits + log_block_size)) / pe_width);

		u_prime[..(1 << log_n_cols) / pe_width].copy_from_slice(t_prime);

		// View u' as a vector of packed base field elements and transpose into packed intermediate
		// field elements in order to apply the extension encoding.
		if log_block_size > 0 {
			// TODO: This requirement is necessary for how we perform the following transpose.
			// It should be relaxed by providing yet another PackedField type as a generic
			// parameter for which this is true.
			assert!(p_width <= <FE as ExtensionField<F>>::DEGREE);

			let f_view = <PackedType<U, FI> as PackedExtension<F>>::cast_bases_mut(
				<PackedType<U, FE> as PackedExtension<FI>>::cast_bases_mut(
					&mut u_prime[..(1 << log_n_cols) / pe_width],
				),
			);
			f_view
				.par_chunks_exact_mut(block_size)
				.try_for_each(|chunk| square_transpose(log_block_size, chunk))?;
		}

		// View u' as a vector of packed intermediate field elements and batch encode.
		{
			let fi_view = <PackedType<U, FE> as PackedExtension<FI>>::cast_bases_mut(u_prime);
			let log_batch_size = log2_strict_usize(<FE as ExtensionField<F>>::DEGREE);
			self.code
				.encode_batch_inplace(
					<PackedType<U, FI> as PackedExtension<FA>>::cast_bases_mut(fi_view),
					log_batch_size + log2_strict_usize(<FI as ExtensionField<FA>>::DEGREE),
				)
				.map_err(|err| Error::EncodeError(Box::new(err)))?;
		}

		if log_block_size > 0 {
			// TODO: This requirement is necessary for how we perform the following transpose.
			// It should be relaxed by providing yet another PackedField type as a generic
			// parameter for which this is true.
			assert!(p_width <= <FE as ExtensionField<F>>::DEGREE);

			let f_view = <PackedType<U, FI> as PackedExtension<F>>::cast_bases_mut(
				<PackedType<U, FE> as PackedExtension<FI>>::cast_bases_mut(u_prime),
			);
			f_view
				.par_chunks_exact_mut(block_size)
				.try_for_each(|chunk| square_transpose(log_block_size, chunk))?;
		}

		Ok(())
	}
}

/// The basic multilinear polynomial commitment scheme from [DP23].
///
/// The basic scheme follows Construction 3.7. In this case, the encoding alphabet is a subfield of
/// the polynomial's coefficient field.
///
/// [DP23]: <https://eprint.iacr.org/2023/1784>
pub type BasicTensorPCS<U, F, FA, FE, LC, H, VCS> = TensorPCS<U, F, FA, F, FE, LC, H, VCS>;

/// The multilinear polynomial commitment scheme from [DP23] with block-level encoding.
///
/// The basic scheme follows Construction 3.11. In this case, the encoding alphabet is an extension
/// field of the polynomial's coefficient field.
///
/// [DP23]: <https://eprint.iacr.org/2023/1784>
pub type BlockTensorPCS<U, F, FA, FE, LC, H, VCS> = TensorPCS<U, F, FA, FA, FE, LC, H, VCS>;

pub fn calculate_n_test_queries<F: BinaryField, LC: LinearCode>(
	security_bits: usize,
	log_rows: usize,
	code: &LC,
) -> Result<usize, Error> {
	// Assume we are limited by the non-proximal error term
	let relative_dist = code.min_dist() as f64 / code.len() as f64;
	let non_proximal_per_query_err = 1.0 - (relative_dist / 3.0);
	let mut n_queries =
		(-(security_bits as f64) / non_proximal_per_query_err.log2()).ceil() as usize;
	for _ in 0..10 {
		if calculate_error_bound::<F, _>(log_rows, code, n_queries) >= security_bits {
			return Ok(n_queries);
		}
		n_queries += 1;
	}
	Err(Error::ParameterError)
}

/// Calculates the base-2 log soundness error bound when using general linear codes.
///
/// Returns the number of bits of security achieved with the given parameters. This is computed
/// using the formulae in Section 3.5 of [DP23].
///
/// [DP23]: https://eprint.iacr.org/2023/1784
fn calculate_error_bound<F: BinaryField, LC: LinearCode>(
	log_rows: usize,
	code: &LC,
	n_queries: usize,
) -> usize {
	let e = (code.min_dist() - 1) / 3;
	let relative_dist = code.min_dist() as f64 / code.len() as f64;
	let tensor_batching_err = (2 * log_rows * (e + 1)) as f64 / 2.0_f64.powi(F::N_BITS as i32);
	let non_proximal_err = (1.0 - relative_dist / 3.0).powi(n_queries as i32);
	let proximal_err = (1.0 - 2.0 * relative_dist / 3.0).powi(n_queries as i32);
	let total_err = (tensor_batching_err + non_proximal_err).max(proximal_err);
	-total_err.log2() as usize
}

pub fn calculate_n_test_queries_reed_solomon<F, FE, P>(
	security_bits: usize,
	log_rows: usize,
	code: &ReedSolomonCode<P>,
) -> Result<usize, Error>
where
	F: BinaryField,
	FE: BinaryField + ExtensionField<F>,
	P: PackedField<Scalar = F> + PackedExtension<F> + PackedFieldIndexable,
	P::Scalar: BinaryField,
{
	// Assume we are limited by the non-proximal error term
	let relative_dist = code.min_dist() as f64 / code.len() as f64;
	let non_proximal_per_query_err = 1.0 - (relative_dist / 2.0);
	let mut n_queries =
		(-(security_bits as f64) / non_proximal_per_query_err.log2()).ceil() as usize;
	for _ in 0..10 {
		if calculate_error_bound_reed_solomon::<_, FE, _>(log_rows, code, n_queries)
			>= security_bits
		{
			return Ok(n_queries);
		}
		n_queries += 1;
	}
	Err(Error::ParameterError)
}

/// Calculates the base-2 log soundness error bound when using Reed–Solomon codes.
///
/// Returns the number of bits of security achieved with the given parameters. This is computed
/// using the formulae in Section 3.5 of [DP23]. We use the improved proximity gap result for
/// Reed–Solomon codes, following Remark 3.18 in [DP23].
///
/// [DP23]: https://eprint.iacr.org/2023/1784
fn calculate_error_bound_reed_solomon<F, FE, P>(
	log_rows: usize,
	code: &ReedSolomonCode<P>,
	n_queries: usize,
) -> usize
where
	F: BinaryField,
	FE: BinaryField + ExtensionField<F>,
	P: PackedField<Scalar = F> + PackedExtension<F> + PackedFieldIndexable,
	P::Scalar: BinaryField,
{
	let e = (code.min_dist() - 1) / 2;
	let relative_dist = code.min_dist() as f64 / code.len() as f64;
	let tensor_batching_err = (2 * log_rows * (e + 1)) as f64 / 2.0_f64.powi(FE::N_BITS as i32);
	let non_proximal_err = (1.0 - (relative_dist / 2.0)).powi(n_queries as i32);
	let proximal_err = (1.0 - relative_dist / 2.0).powi(n_queries as i32);
	let total_err = (tensor_batching_err + non_proximal_err).max(proximal_err);
	-total_err.log2() as usize
}

/// Find the TensorPCS parameterization that optimizes proof size.
///
/// This constructs a TensorPCS using a Reed-Solomon code and a Merkle tree using Groestl.
#[allow(clippy::type_complexity)]
pub fn find_proof_size_optimal_pcs<U, F, FA, FI, FE>(
	security_bits: usize,
	n_vars: usize,
	n_polys: usize,
	log_inv_rate: usize,
	conservative_testing: bool,
) -> Option<
	TensorPCS<
		U,
		F,
		FA,
		FI,
		FE,
		ReedSolomonCode<PackedType<U, FA>>,
		HasherDigest<PackedType<U, FI>, GroestlHasher<PackedType<U, FI>>>,
		GroestlMerkleTreeVCS,
	>,
>
where
	U: PackScalar<F>
		+ PackScalar<FA, Packed: PackedFieldIndexable>
		+ PackScalar<FI, Packed: PackedFieldIndexable>
		+ PackScalar<FE, Packed: PackedFieldIndexable>
		+ PackScalar<BinaryField8b>
		+ Divisible<u8>,
	F: Field,
	FA: BinaryField,
	FI: ExtensionField<F> + ExtensionField<FA> + ExtensionField<BinaryField8b>,
	FE: BinaryField + ExtensionField<F> + ExtensionField<FA> + ExtensionField<FI>,
{
	let mut best_proof_size = None;
	let mut best_pcs = None;
	let log_degree = log2_strict_usize(<FI as ExtensionField<F>>::DEGREE);

	for log_rows in 0..=(n_vars - log_degree) {
		let log_dim = n_vars - log_rows - log_degree;
		let rs_code = match ReedSolomonCode::new(log_dim, log_inv_rate) {
			Ok(rs_code) => rs_code,
			Err(_) => continue,
		};

		let n_test_queries_result = if conservative_testing {
			calculate_n_test_queries::<FE, _>(security_bits, log_rows, &rs_code)
		} else {
			calculate_n_test_queries_reed_solomon::<_, FE, _>(security_bits, log_rows, &rs_code)
		};
		let n_test_queries = match n_test_queries_result {
			Ok(n_test_queries) => n_test_queries,
			Err(_) => continue,
		};

		let pcs = match TensorPCS::<U, F, FA, FI, FE, _, _, _>::new_using_groestl_merkle_tree(
			log_rows,
			rs_code,
			n_test_queries,
		) {
			Ok(pcs) => pcs,
			Err(_) => continue,
		};

		match best_proof_size {
			None => {
				best_proof_size = Some(pcs.proof_size(n_polys));
				best_pcs = Some(pcs);
			}
			Some(current_best) => {
				let proof_size = pcs.proof_size(n_polys);
				if proof_size < current_best {
					best_proof_size = Some(proof_size);
					best_pcs = Some(pcs);
				}
			}
		}
	}

	best_pcs
}

#[cfg(test)]
mod tests {
	use super::*;
	use crate::challenger::HashChallenger;
	use binius_field::{
		arch::OptimalUnderlier128b, BinaryField128b, BinaryField16b, BinaryField1b, BinaryField32b,
		PackedBinaryField128x1b, PackedBinaryField16x8b, PackedBinaryField1x128b,
		PackedBinaryField4x32b,
	};
	use rand::{rngs::StdRng, thread_rng, Rng, SeedableRng};

	#[test]
	fn test_simple_commit_prove_verify_without_error() {
		type Packed = PackedBinaryField16x8b;

		let rs_code = ReedSolomonCode::new(5, 2).unwrap();
		let n_test_queries =
			calculate_n_test_queries_reed_solomon::<_, BinaryField128b, _>(100, 4, &rs_code)
				.unwrap();
		let pcs = <BasicTensorPCS<
			OptimalUnderlier128b,
			BinaryField8b,
			BinaryField8b,
			BinaryField128b,
			_,
			_,
			_,
		>>::new_using_groestl_merkle_tree(4, rs_code, n_test_queries)
		.unwrap();

		let mut rng = StdRng::seed_from_u64(0);
		let evals = repeat_with(|| Packed::random(&mut rng))
			.take((1 << pcs.n_vars()) / Packed::WIDTH)
			.collect::<Vec<_>>();
		let poly = MultilinearExtension::from_values(evals).unwrap();
		let polys = [poly.to_ref()];

		let (commitment, committed) = pcs.commit(&polys).unwrap();

		let mut challenger = <HashChallenger<_, GroestlHasher<_>>>::new();
		let query = repeat_with(|| challenger.sample())
			.take(pcs.n_vars())
			.collect::<Vec<_>>();

		let multilin_query =
			MultilinearQuery::<PackedBinaryField1x128b>::with_full_query(&query).unwrap();
		let value = poly.evaluate(&multilin_query).unwrap();
		let values = vec![value];

		let mut prove_challenger = challenger.clone();
		let proof = pcs
			.prove_evaluation(&mut prove_challenger, &committed, &polys, &query)
			.unwrap();

		let mut verify_challenger = challenger.clone();
		pcs.verify_evaluation(&mut verify_challenger, &commitment, &query, proof, &values)
			.unwrap();
	}

	#[test]
	fn test_simple_commit_prove_verify_batch_without_error() {
		type Packed = PackedBinaryField16x8b;

		let rs_code = ReedSolomonCode::new(5, 2).unwrap();
		let n_test_queries =
			calculate_n_test_queries_reed_solomon::<_, BinaryField128b, _>(100, 4, &rs_code)
				.unwrap();
		let pcs = <BasicTensorPCS<
			OptimalUnderlier128b,
			BinaryField8b,
			BinaryField8b,
			BinaryField128b,
			_,
			_,
			_,
		>>::new_using_groestl_merkle_tree(4, rs_code, n_test_queries)
		.unwrap();

		let mut rng = StdRng::seed_from_u64(0);
		let batch_size = thread_rng().gen_range(1..=10);
		let polys = repeat_with(|| {
			let evals = repeat_with(|| Packed::random(&mut rng))
				.take((1 << pcs.n_vars()) / Packed::WIDTH)
				.collect::<Vec<_>>();
			MultilinearExtension::from_values(evals).unwrap()
		})
		.take(batch_size)
		.collect::<Vec<_>>();

		let (commitment, committed) = pcs.commit(&polys).unwrap();

		let mut challenger = <HashChallenger<_, GroestlHasher<_>>>::new();
		let query = repeat_with(|| challenger.sample())
			.take(pcs.n_vars())
			.collect::<Vec<_>>();
		let multilin_query =
			MultilinearQuery::<PackedBinaryField1x128b>::with_full_query(&query).unwrap();

		let values = polys
			.iter()
			.map(|poly| poly.evaluate(&multilin_query).unwrap())
			.collect::<Vec<_>>();

		let mut prove_challenger = challenger.clone();
		let proof = pcs
			.prove_evaluation(&mut prove_challenger, &committed, &polys, &query)
			.unwrap();

		let mut verify_challenger = challenger.clone();
		pcs.verify_evaluation(&mut verify_challenger, &commitment, &query, proof, &values)
			.unwrap();
	}

	#[test]
	fn test_packed_1b_commit_prove_verify_without_error() {
		let rs_code = ReedSolomonCode::new(5, 2).unwrap();
		let n_test_queries =
			calculate_n_test_queries_reed_solomon::<_, BinaryField128b, _>(100, 8, &rs_code)
				.unwrap();
		let pcs = <BlockTensorPCS<
			OptimalUnderlier128b,
			BinaryField1b,
			BinaryField8b,
			BinaryField128b,
			_,
			_,
			_,
		>>::new_using_groestl_merkle_tree(8, rs_code, n_test_queries)
		.unwrap();

		let mut rng = StdRng::seed_from_u64(0);
		let evals = repeat_with(|| PackedBinaryField128x1b::random(&mut rng))
			.take((1 << pcs.n_vars()) / PackedBinaryField128x1b::WIDTH)
			.collect::<Vec<_>>();
		let poly = MultilinearExtension::from_values(evals).unwrap();
		let polys = [poly.to_ref()];

		let (commitment, committed) = pcs.commit(&polys).unwrap();

		let mut challenger = <HashChallenger<_, GroestlHasher<_>>>::new();
		let query = repeat_with(|| challenger.sample())
			.take(pcs.n_vars())
			.collect::<Vec<_>>();

		let multilin_query =
			MultilinearQuery::<PackedBinaryField1x128b>::with_full_query(&query).unwrap();
		let value = poly.evaluate(&multilin_query).unwrap();
		let values = vec![value];

		let mut prove_challenger = challenger.clone();
		let proof = pcs
			.prove_evaluation(&mut prove_challenger, &committed, &polys, &query)
			.unwrap();

		let mut verify_challenger = challenger.clone();
		pcs.verify_evaluation(&mut verify_challenger, &commitment, &query, proof, &values)
			.unwrap();
	}

	#[test]
	fn test_packed_1b_commit_prove_verify_batch_without_error() {
		let rs_code = ReedSolomonCode::new(5, 2).unwrap();
		let n_test_queries =
			calculate_n_test_queries_reed_solomon::<_, BinaryField128b, _>(100, 8, &rs_code)
				.unwrap();
		let pcs = <BlockTensorPCS<
			OptimalUnderlier128b,
			BinaryField1b,
			BinaryField8b,
			BinaryField128b,
			_,
			_,
			_,
		>>::new_using_groestl_merkle_tree(8, rs_code, n_test_queries)
		.unwrap();

		let mut rng = StdRng::seed_from_u64(0);
		let batch_size = thread_rng().gen_range(1..=10);
		let polys = repeat_with(|| {
			let evals = repeat_with(|| PackedBinaryField128x1b::random(&mut rng))
				.take((1 << pcs.n_vars()) / PackedBinaryField128x1b::WIDTH)
				.collect::<Vec<_>>();
			MultilinearExtension::from_values(evals).unwrap()
		})
		.take(batch_size)
		.collect::<Vec<_>>();
		let (commitment, committed) = pcs.commit(&polys).unwrap();

		let mut challenger = <HashChallenger<_, GroestlHasher<_>>>::new();
		let query = repeat_with(|| challenger.sample())
			.take(pcs.n_vars())
			.collect::<Vec<_>>();
		let multilinear_query =
			MultilinearQuery::<PackedBinaryField1x128b>::with_full_query(&query).unwrap();

		let values = polys
			.iter()
			.map(|poly| poly.evaluate(&multilinear_query).unwrap())
			.collect::<Vec<_>>();

		let mut prove_challenger = challenger.clone();
		let proof = pcs
			.prove_evaluation(&mut prove_challenger, &committed, &polys, &query)
			.unwrap();

		let mut verify_challenger = challenger.clone();
		pcs.verify_evaluation(&mut verify_challenger, &commitment, &query, proof, &values)
			.unwrap();
	}

	#[test]
	fn test_packed_32b_commit_prove_verify_without_error() {
		let rs_code = ReedSolomonCode::new(5, 2).unwrap();
		let n_test_queries =
			calculate_n_test_queries_reed_solomon::<_, BinaryField128b, _>(100, 8, &rs_code)
				.unwrap();
		let pcs = <BasicTensorPCS<
			OptimalUnderlier128b,
			BinaryField32b,
			BinaryField8b,
			BinaryField128b,
			_,
			_,
			_,
		>>::new_using_groestl_merkle_tree(8, rs_code, n_test_queries)
		.unwrap();

		let mut rng = StdRng::seed_from_u64(0);
		let evals = repeat_with(|| PackedBinaryField4x32b::random(&mut rng))
			.take((1 << pcs.n_vars()) / PackedBinaryField4x32b::WIDTH)
			.collect::<Vec<_>>();
		let poly = MultilinearExtension::from_values(evals).unwrap();
		let polys = [poly.to_ref()];

		let (commitment, committed) = pcs.commit(&polys).unwrap();

		let mut challenger = <HashChallenger<_, GroestlHasher<_>>>::new();
		let query = repeat_with(|| challenger.sample())
			.take(pcs.n_vars())
			.collect::<Vec<_>>();

		let multilin_query =
			MultilinearQuery::<PackedBinaryField1x128b>::with_full_query(&query).unwrap();
		let value = poly.evaluate(&multilin_query).unwrap();
		let values = vec![value];

		let mut prove_challenger = challenger.clone();
		let proof = pcs
			.prove_evaluation(&mut prove_challenger, &committed, &polys, &query)
			.unwrap();

		let mut verify_challenger = challenger.clone();
		pcs.verify_evaluation(&mut verify_challenger, &commitment, &query, proof, &values)
			.unwrap();
	}

	#[test]
	fn test_packed_32b_commit_prove_verify_batch_without_error() {
		let rs_code = ReedSolomonCode::new(5, 2).unwrap();
		let n_test_queries =
			calculate_n_test_queries_reed_solomon::<_, BinaryField128b, _>(100, 8, &rs_code)
				.unwrap();
		let pcs = <BasicTensorPCS<
			OptimalUnderlier128b,
			BinaryField32b,
			BinaryField8b,
			BinaryField128b,
			_,
			_,
			_,
		>>::new_using_groestl_merkle_tree(8, rs_code, n_test_queries)
		.unwrap();

		let mut rng = StdRng::seed_from_u64(0);
		let batch_size = thread_rng().gen_range(1..=10);
		let polys = repeat_with(|| {
			let evals = repeat_with(|| PackedBinaryField4x32b::random(&mut rng))
				.take((1 << pcs.n_vars()) / PackedBinaryField4x32b::WIDTH)
				.collect::<Vec<_>>();
			MultilinearExtension::from_values(evals).unwrap()
		})
		.take(batch_size)
		.collect::<Vec<_>>();
		let (commitment, committed) = pcs.commit(&polys).unwrap();

		let mut challenger = <HashChallenger<_, GroestlHasher<_>>>::new();
		let query = repeat_with(|| challenger.sample())
			.take(pcs.n_vars())
			.collect::<Vec<_>>();
		let multilin_query =
			MultilinearQuery::<PackedBinaryField1x128b>::with_full_query(&query).unwrap();

		let values = polys
			.iter()
			.map(|poly| poly.evaluate(&multilin_query).unwrap())
			.collect::<Vec<_>>();

		let mut prove_challenger = challenger.clone();
		let proof = pcs
			.prove_evaluation(&mut prove_challenger, &committed, &polys, &query)
			.unwrap();

		let mut verify_challenger = challenger.clone();
		pcs.verify_evaluation(&mut verify_challenger, &commitment, &query, proof, &values)
			.unwrap();
	}

	#[test]
	fn test_proof_size() {
		let rs_code = ReedSolomonCode::new(5, 2).unwrap();
		let n_test_queries =
			calculate_n_test_queries_reed_solomon::<_, BinaryField128b, _>(100, 8, &rs_code)
				.unwrap();
		let pcs = <BasicTensorPCS<
			OptimalUnderlier128b,
			BinaryField32b,
			BinaryField8b,
			BinaryField128b,
			_,
			_,
			_,
		>>::new_using_groestl_merkle_tree(8, rs_code, n_test_queries)
		.unwrap();

		assert_eq!(pcs.proof_size(1), 182720);
		assert_eq!(pcs.proof_size(2), 332224);
	}

	#[test]
	fn test_proof_size_optimal_block_pcs() {
		let pcs = find_proof_size_optimal_pcs::<
			OptimalUnderlier128b,
			BinaryField1b,
			BinaryField16b,
			BinaryField16b,
			BinaryField128b,
		>(100, 28, 1, 2, false)
		.unwrap();
		assert_eq!(pcs.n_vars(), 28);
		assert_eq!(pcs.log_rows(), 12);
		assert_eq!(pcs.log_cols(), 16);

		// Matrix should be wider with more polynomials per batch.
		let pcs = find_proof_size_optimal_pcs::<
			OptimalUnderlier128b,
			BinaryField1b,
			BinaryField16b,
			BinaryField16b,
			BinaryField128b,
		>(100, 28, 8, 2, false)
		.unwrap();
		assert_eq!(pcs.n_vars(), 28);
		assert_eq!(pcs.log_rows(), 10);
		assert_eq!(pcs.log_cols(), 18);
	}

	#[test]
	fn test_proof_size_optimal_basic_pcs() {
		let pcs = find_proof_size_optimal_pcs::<
			OptimalUnderlier128b,
			BinaryField32b,
			BinaryField32b,
			BinaryField32b,
			BinaryField128b,
		>(100, 28, 1, 2, false)
		.unwrap();
		assert_eq!(pcs.n_vars(), 28);
		assert_eq!(pcs.log_rows(), 11);
		assert_eq!(pcs.log_cols(), 17);

		// Matrix should be wider with more polynomials per batch.
		let pcs = find_proof_size_optimal_pcs::<
			OptimalUnderlier128b,
			BinaryField32b,
			BinaryField32b,
			BinaryField32b,
			BinaryField128b,
		>(100, 28, 8, 2, false)
		.unwrap();
		assert_eq!(pcs.n_vars(), 28);
		assert_eq!(pcs.log_rows(), 10);
		assert_eq!(pcs.log_cols(), 18);
	}

	#[test]
	fn test_commit_prove_verify_with_num_rows_below_packing_width() {
		type Packed = PackedBinaryField128x1b;

		let rs_code = ReedSolomonCode::new(5, 2).unwrap();
		let n_test_queries =
			calculate_n_test_queries_reed_solomon::<_, BinaryField128b, _>(100, 4, &rs_code)
				.unwrap();
		let pcs = <BlockTensorPCS<
			OptimalUnderlier128b,
			BinaryField1b,
			BinaryField16b,
			BinaryField128b,
			_,
			_,
			_,
		>>::new_using_groestl_merkle_tree(4, rs_code, n_test_queries)
		.unwrap();

		let mut rng = StdRng::seed_from_u64(0);
		let evals = repeat_with(|| Packed::random(&mut rng))
			.take((1 << pcs.n_vars()) / Packed::WIDTH)
			.collect::<Vec<_>>();
		let poly = MultilinearExtension::from_values(evals).unwrap();
		let polys = [poly.to_ref()];

		let (commitment, committed) = pcs.commit(&polys).unwrap();

		let mut challenger = <HashChallenger<_, GroestlHasher<_>>>::new();
		let query = repeat_with(|| challenger.sample())
			.take(pcs.n_vars())
			.collect::<Vec<_>>();

		let multilin_query =
			MultilinearQuery::<PackedBinaryField1x128b>::with_full_query(&query).unwrap();
		let value = poly.evaluate(&multilin_query).unwrap();
		let values = vec![value];

		let mut prove_challenger = challenger.clone();
		let proof = pcs
			.prove_evaluation(&mut prove_challenger, &committed, &polys, &query)
			.unwrap();

		let mut verify_challenger = challenger.clone();
		pcs.verify_evaluation(&mut verify_challenger, &commitment, &query, proof, &values)
			.unwrap();
	}
}<|MERGE_RESOLUTION|>--- conflicted
+++ resolved
@@ -1,18 +1,5 @@
 // Copyright 2023 Ulvetanna Inc.
 
-<<<<<<< HEAD
-use p3_challenger::{CanObserve, CanSample, CanSampleBits};
-use p3_matrix::{dense::RowMajorMatrix, MatrixRowSlices};
-use p3_util::{log2_ceil_usize, log2_strict_usize};
-use rayon::{collections::linked_list, prelude::*};
-use std::{iter::repeat_with, marker::PhantomData, mem};
-use tracing::instrument;
-use std::fmt::Debug;
-use binius_hash::bs_groestl::{ScaledPackedField, binius_groestl_bs_hash, PackedPrimitiveType};
-use std::time::Instant;
-
-=======
->>>>>>> f6694961
 use super::error::{Error, VerificationError};
 use crate::{
 	challenger::{CanObserve, CanSample, CanSampleBits},
@@ -41,7 +28,6 @@
 use rayon::prelude::*;
 use std::{iter::repeat_with, marker::PhantomData, mem, ops::Deref};
 use tracing::instrument;
-
 
 /// Creates a new multilinear from a batch of multilinears and a mixing challenge
 ///
@@ -204,27 +190,8 @@
 	}
 }
 
-<<<<<<< HEAD
-fn compare_vectors<PT: PartialEq, const N: usize>(vec1: &[ScaledPackedField<PT, N>], vec2: &[ScaledPackedField<PT, N>]) -> bool {
-    if vec1.len() != vec2.len() {
-        return false;
-    }
-
-    for i in 0..vec1.len() {
-        if vec1[i] != vec2[i] {
-            return false;
-        }
-    }
-
-    true
-}
-
-impl<F, P, FA, PA, FI, PI, FE, PE, LC, H, VCS> PolyCommitScheme<P, FE>
-	for TensorPCS<P, PA, PI, PE, LC, H, VCS>
-=======
 impl<U, F, FA, FI, FE, LC, H, VCS> PolyCommitScheme<PackedType<U, F>, FE>
 	for TensorPCS<U, F, FA, FI, FE, LC, H, VCS>
->>>>>>> f6694961
 where
 	U: PackScalar<F>
 		+ PackScalar<FA>
@@ -248,7 +215,6 @@
 		self.log_rows() + self.log_cols()
 	}
 
-	
 	#[instrument(skip_all, name = "tensor_pcs::commit")]
 	fn commit<Data>(
 		&self,
@@ -297,52 +263,6 @@
 					)
 					.map_err(|err| Error::EncodeError(Box::new(err)))?;
 
-<<<<<<< HEAD
-			let mut digests = vec![H::Digest::default(); n_cols_enc];
-			let start = Instant::now();
-
-			encoded
-				.par_chunks_exact(n_rows / PI::WIDTH) // comes out to 16 in this instance
-				.map(hash::<_, H>)
-				.collect_into_vec(&mut digests);
-			let duration = start.elapsed();
-			println!("Time taken to execute original hashing : {:?}", duration);
-		
-			let mut testdigests = vec![H::Digest::default(); n_cols_enc];
-			// let length = c_vec.capacity();  // We use the capacity as that's the maximum safe limit
-			let size_of_m128 = 16;
-			unsafe {
-				// populate_scaled_packed_fields(testdigests.as_mut_ptr() as *mut ScaledPackedField<PackedPrimitiveType, 2>, n_cols_enc);
-				let start = Instant::now();
-
-				binius_groestl_bs_hash(testdigests.as_mut_ptr() as *mut ScaledPackedField<PackedPrimitiveType, 2>, encoded.as_mut_ptr() as *mut PackedPrimitiveType, encoded.len() * size_of_m128, (n_rows / PI::WIDTH)  * size_of_m128);
-				let duration = start.elapsed();
-				println!("Time taken to execute binius_groestl_bs_hash: {:?}", duration);
-			
-				testdigests.set_len(n_cols_enc);  // This is safe because the C function knows about the actual capacity
-				let casted_digests_bitsliced = testdigests.as_ptr() as *const ScaledPackedField<PackedPrimitiveType, 2>;
-				let casted_digests_original = digests.as_ptr() as *const ScaledPackedField<PackedPrimitiveType, 2>;
-		
-				let num_elements = n_cols_enc; // Assuming each element is 2 packed primitive types
-				let mut elements_equal = true;
-				for i in 0..num_elements {
-					let element_bitsliced = &*casted_digests_bitsliced.add(i); // Borrow the element
-					let element_original = &*casted_digests_original.add(i); // Borrow the element
-					if element_bitsliced != element_original {
-						println!("Element {} is not equal: {:?} != {:?}", i, element_bitsliced, element_original);
-						elements_equal = false;
-						break;
-					}
-				}
-				if elements_equal {
-					println!("vec1 and vec2 have the same elements in the same order.");
-				} else {
-					println!("vec1 and vec2 do not have the same elements in the same order.");
-				}
-			}
-			
-			all_digests.push(testdigests.clone());
-=======
 				let mut digests = vec![H::Digest::default(); n_cols_enc];
 				encoded
 					.par_chunks_exact(n_rows / pi_width)
@@ -354,7 +274,6 @@
 				Ok((digests, encoded_mat))
 			})
 			.collect::<Vec<_>>();
->>>>>>> f6694961
 
 		let mut encoded_mats = Vec::with_capacity(polys.len());
 		let mut all_digests = Vec::with_capacity(polys.len());
