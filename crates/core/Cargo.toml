[package]
name = "binius_core"
version.workspace = true
edition.workspace = true
authors.workspace = true
# build = "build.rs"

[dependencies]
assert_matches.workspace = true
auto_impl.workspace = true
binius_field = { path = "../field" }
binius_hash = { path = "../hash" }
binius_ntt = { path = "../ntt" }
binius_utils = { path = "../utils" }
bytemuck.workspace = true
derive_more.workspace = true
either.workspace = true
getset.workspace = true
itertools.workspace = true
p3-challenger.workspace = true
p3-matrix.workspace = true
p3-symmetric.workspace = true
p3-util.workspace = true
rand.workspace = true
rayon.workspace = true
thiserror.workspace = true
thread_local.workspace = true
tracing.workspace = true
transpose.workspace = true
log.workspace = true

[dev-dependencies]
anyhow.workspace = true
criterion.workspace = true
proptest.workspace = true
tiny-keccak.workspace = true
tracing-profile.workspace = true
tracing-subscriber.workspace = true

[build-dependencies]
cc = "1.0"


[lib]
bench = false

[[bench]]
name = "sumcheck"
harness = false

[[bench]]
name = "multilinear_query"
harness = false
<<<<<<< HEAD
=======

[[bench]]
name = "zerocheck"
harness = false


[features]
debug_validate_sumcheck = []
>>>>>>> f6694961
<|MERGE_RESOLUTION|>--- conflicted
+++ resolved
@@ -51,8 +51,6 @@
 [[bench]]
 name = "multilinear_query"
 harness = false
-<<<<<<< HEAD
-=======
 
 [[bench]]
 name = "zerocheck"
@@ -60,5 +58,4 @@
 
 
 [features]
-debug_validate_sumcheck = []
->>>>>>> f6694961
+debug_validate_sumcheck = []