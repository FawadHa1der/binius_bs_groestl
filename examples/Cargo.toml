--- conflicted
+++ resolved
@@ -22,11 +22,8 @@
 tracing-profile.workspace = true
 tracing-subscriber.workspace = true
 tracing.workspace = true
-<<<<<<< HEAD
 log.workspace = true
-=======
 sha2 = { version = "0.10.8", features = ["compress"] }
->>>>>>> f6694961
 
 [[example]]
 name = "bitwise_and_proof"
